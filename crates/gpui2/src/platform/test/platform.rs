--- conflicted
+++ resolved
@@ -238,19 +238,11 @@
         true
     }
 
-<<<<<<< HEAD
-    fn write_to_clipboard(&self, item: crate::ClipboardItem) {
-        *self.current_clipboard_item.lock() = Some(item);
-    }
-
-    fn read_from_clipboard(&self) -> Option<crate::ClipboardItem> {
-=======
     fn write_to_clipboard(&self, item: ClipboardItem) {
         *self.current_clipboard_item.lock() = Some(item);
     }
 
     fn read_from_clipboard(&self) -> Option<ClipboardItem> {
->>>>>>> b212aab0
         self.current_clipboard_item.lock().clone()
     }
 
